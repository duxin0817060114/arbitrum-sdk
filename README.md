### Arb-TS

Typescript library for doing Arbitrum stuff, particular stuff like interacting between L1 and L2. Uses [ethers](https://docs.ethers.io/v5/single-page/).

### Quickstart

```ts
const ethProvider = new providers.JsonRpcProvider(ethRPC)
const arbProvider = new providers.JsonRpcProvider(arbRPC)

const connectedL1Wallet = new Wallet(myPrivateKey, ethProvider)
const connectedL2Wallet = new Wallet(myPrivateKey, arbProvider)

const bridge = await Bridge.init(
  connectedL1Wallet,
  connectedL2Wallet
  l1GatewayRouter,
  l2GatewayRouter
)

bridge.depositEth(parseEther('32'))
```

See [integration tests](https://github.com/OffchainLabs/arbitrum/blob/develop/packages/arb-ts/integration_test/arb-bridge.test.ts) for sample usage.

#### Run Integration tests

`yarn test:integration`

Defaults to `rinkArby`, for custom network use `--network` flag.

`rinkArby` expects env var `DEVNET_PRIVKEY` to be prefunded with at least 0.02 ETH, and env var `INFURA_KEY` to be set.
<<<<<<< HEAD
(see `integration_test/config.ts`)
=======
(see `integration_test/config.ts`)

### Bridge A Standard Token

Bridging new a token to L2 (i.e., deploying a new token contract) through the standard gateway is done by simply depositing a token that hasn't yet been bridged. This repo includes a script to trigger this initial deposit/deployment:

1. clone `arbitrum` monorepo

1. `git submodule update --init --recursive`

1. `yarn install` (from root)

1. `cd packages/arb-ts`

1. Set `PRIVKEY` environmental variable (you can use .env) to the key of the account from which you'll be deploying (account should have some balance of the token you're bridging).

1. Set MAINNET_RPC environmental variable to L1 RPC endpoint (i.e., https://mainnet.infura.io/v3/my-infura-key)

1. `yarn bridgeStandardToken`

Required CL params:
`networkID`:number — Chain ID of L1 network
`l1TokenAddress`:string — address of L1 token to be bridged

Ex:
`yarn bridgeStandardToken --networkID 4 --l1TokenAddress 0xdf032bc4b9dc2782bb09352007d4c57b75160b15 --amount 3`
>>>>>>> 035095fd
<|MERGE_RESOLUTION|>--- conflicted
+++ resolved
@@ -30,9 +30,6 @@
 Defaults to `rinkArby`, for custom network use `--network` flag.
 
 `rinkArby` expects env var `DEVNET_PRIVKEY` to be prefunded with at least 0.02 ETH, and env var `INFURA_KEY` to be set.
-<<<<<<< HEAD
-(see `integration_test/config.ts`)
-=======
 (see `integration_test/config.ts`)
 
 ### Bridge A Standard Token
@@ -58,5 +55,4 @@
 `l1TokenAddress`:string — address of L1 token to be bridged
 
 Ex:
-`yarn bridgeStandardToken --networkID 4 --l1TokenAddress 0xdf032bc4b9dc2782bb09352007d4c57b75160b15 --amount 3`
->>>>>>> 035095fd
+`yarn bridgeStandardToken --networkID 4 --l1TokenAddress 0xdf032bc4b9dc2782bb09352007d4c57b75160b15 --amount 3`