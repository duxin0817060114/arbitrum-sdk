--- conflicted
+++ resolved
@@ -232,8 +232,6 @@
 
     const waitResult = await rec.waitForL2(l2Signer.provider!)
 
-<<<<<<< HEAD
-=======
     const l1ToL2Messages = await rec.getL1ToL2Messages(l2Signer)
     expect(l1ToL2Messages.length).to.eq(1, 'failed to find 1 l1 to l2 message')
     const l1ToL2Message = l1ToL2Messages[0]
@@ -261,7 +259,6 @@
       expect(value.isZero(), 'message inputs value error').to.be.true
     }
 
->>>>>>> 3fcbe5c9
     prettyLog('l2TxHash: ' + waitResult.message.retryableCreationId)
     prettyLog('l2 transaction found!')
     expect(waitResult.complete).to.eq(true, 'eth deposit not complete')
@@ -269,15 +266,9 @@
       L1ToL2MessageStatus.FUNDS_DEPOSITED_ON_L2,
       'eth deposit l2 transaction not found'
     )
-<<<<<<< HEAD
 
     const testWalletL2EthBalance = await l2Signer.getBalance()
     expect(testWalletL2EthBalance.gt(ethToDeposit), 'final balance').to.be.true
-=======
-    const testWalletL2EthBalance = await l2Signer.getBalance()
-    expect(testWalletL2EthBalance.gt(Zero), 'eth balance still 0 after deposit')
-      .to.be.true
->>>>>>> 3fcbe5c9
   })
 
   it('withdraw Ether transaction succeeds', async () => {
