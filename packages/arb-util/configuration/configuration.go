--- conflicted
+++ resolved
@@ -62,8 +62,6 @@
 	Profile                CoreProfile   `koanf:"profile"`
 	Debug                  bool          `koanf:"debug"`
 	GasCheckpointFrequency int           `koanf:"gas-checkpoint-frequency"`
-	LazyLoadCoreMachine    bool          `koanf:"lazy-load-core-machine"`
-	LazyLoadArchiveQueries bool          `koanf:"lazy-load-archive-queries"`
 	MessageProcessCount    int           `koanf:"message-process-count"`
 	SaveRocksdbInterval    time.Duration `koanf:"save-rocksdb-interval"`
 	SaveRocksdbPath        string        `koanf:"save-rocksdb-path"`
@@ -382,18 +380,16 @@
 func ParseNonRelay(ctx context.Context, f *flag.FlagSet, defaultWalletPathname string) (*Config, *Wallet, *ethutils.RPCEthClient, *big.Int, error) {
 	f.String("bridge-utils-address", "", "bridgeutils contract address")
 
-<<<<<<< HEAD
 	f.Int("core.cache.lru-size", 20, "number of recently used L2 blocks to hold in lru memory cache")
 	f.Duration("core.cache.timed-expire", 20*time.Minute, "length of time to hold L2 blocks in arbcore timed memory cache")
 	f.Bool("core.debug", false, "print extra debug messages in arbcore")
-=======
+
 	f.Bool("core.profile.just-metadata", false, "just print database metadata and exit")
 	f.Int("core.profile.load-count", 0, "number of snapshots to load from database for profile test, zero to disable")
 	f.Int("core.profile.reorg-to", 0, "reorg to snapshot with given gas, zero to disable")
 	f.Bool("core.profile.reset-all-except-inbox", false, "remove all database info except for inbox")
 	f.Int("core.profile.run-until", 0, "run until gas is reacheck for profile test, zero to disable")
 
->>>>>>> 5ca724dd
 	f.Duration("core.save-rocksdb-interval", 0, "duration between saving database backups, 0 to disable")
 	f.String("core.save-rocksdb-path", "db_checkpoints", "path to save database backups in")
 	f.Bool("core.lazy-load-core-machine", false, "if the core machine should be loaded as it's run")
