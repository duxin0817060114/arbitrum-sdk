/*
 * Copyright 2019, Offchain Labs, Inc.
 *
 * Licensed under the Apache License, Version 2.0 (the "License");
 * you may not use this file except in compliance with the License.
 * You may obtain a copy of the License at
 *
 *    http://www.apache.org/licenses/LICENSE-2.0
 *
 * Unless required by applicable law or agreed to in writing, software
 * distributed under the License is distributed on an "AS IS" BASIS,
 * WITHOUT WARRANTIES OR CONDITIONS OF ANY KIND, either express or implied.
 * See the License for the specific language governing permissions and
 * limitations under the License.
 */

#include <avm/machine.hpp>
#include <data_storage/arbstorage.hpp>
#include <data_storage/storageresult.hpp>
#include <data_storage/value/machine.hpp>

#include <boost/filesystem.hpp>

#include <iostream>
#include <string>
#include <thread>

constexpr auto temp_db_path = "arb_runner_temp_db";

struct DBDeleter {
    DBDeleter() { boost::filesystem::remove_all(temp_db_path); }
    ~DBDeleter() { boost::filesystem::remove_all(temp_db_path); }
};

int main(int argc, char* argv[]) {
    using namespace std::chrono_literals;
    if (argc < 3 || (std::string(argv[1]) != "--hexops" &&
                     std::string(argv[1]) != "--mexe")) {
        std::cout << "Usage: \n"
                     "avm_runner --hexops filename [--inbox filename]\n"
                     "avm_runner --mexe filename [--inbox filename]\n";
        return 1;
    }
    auto mode = std::string(argv[1]);
    std::string filename = argv[2];

    DBDeleter deleter;
    ArbStorage storage{temp_db_path};

    if (mode == "--hexops") {
        std::ifstream file(filename, std::ios::binary);
        if (!file.is_open()) {
            throw std::runtime_error("Couldn't open file");
        }
        std::vector<unsigned char> raw_ops(
            (std::istreambuf_iterator<char>(file)),
            std::istreambuf_iterator<char>());

        std::vector<Operation> ops;
        ops.reserve(raw_ops.size());
        for (auto op : raw_ops) {
            ops.emplace_back(static_cast<OpCode>(op));
        }

        auto code = std::make_shared<CodeSegment>(0, ops);
        auto status =
            storage.initialize(LoadedExecutable{std::move(code), Tuple()});
        if (!status.ok()) {
            throw std::runtime_error("Error initializing storage");
        }
    } else {
        auto status = storage.initialize(filename);
        if (!status.ok()) {
            throw std::runtime_error("Error initializing storage");
        }
    }

    ValueCache value_cache{};
    auto mach = storage.getInitialMachine(value_cache);

    std::vector<InboxMessage> inbox_messages;
    if (argc == 5) {
        if (std::string(argv[3]) == "--inbox") {
            std::ifstream file(argv[4], std::ios::binary);
            if (!file.is_open()) {
                throw std::runtime_error("Couldn't open file");
            }
            std::vector<unsigned char> raw_inbox(
                (std::istreambuf_iterator<char>(file)),
                std::istreambuf_iterator<char>());
            auto data = reinterpret_cast<const char*>(raw_inbox.data());
            auto inbox_val = std::get<Tuple>(deserialize_value(data));
            while (inbox_val != Tuple{}) {
                inbox_messages.push_back(InboxMessage::fromTuple(
                    std::move(std::get<Tuple>(inbox_val.get_element(1)))));
                inbox_val =
                    std::get<Tuple>(std::move(inbox_val.get_element(0)));
            }
            std::reverse(inbox_messages.begin(), inbox_messages.end());
        } else if (std::string(argv[3]) == "--json-inbox") {
            std::ifstream file(argv[4], std::ios::binary);
            nlohmann::json j;
            file >> j;

            for (auto& val : j["inbox"]) {
                inbox_messages.push_back(InboxMessage::fromTuple(
                    std::get<Tuple>(simple_value_from_json(val))));
            }
        }
    }

    MachineExecutionConfig execConfig;
    execConfig.inbox_messages = inbox_messages;
    execConfig.final_message_of_block = true;
    auto assertion = mach->run(execConfig);

    std::cout << "Produced " << assertion.logs.size() << " logs\n";

    std::cout << "Ran " << assertion.stepCount << " steps in "
              << assertion.gasCount << " gas ending in state "
              << static_cast<int>(mach->currentStatus()) << "\n";

    auto tx = storage.makeTransaction();
    saveMachine(*tx, *mach);
    tx->commit();

    auto mach2 = storage.getMachine(mach->hash(), value_cache);
<<<<<<< HEAD
    execConfig.inbox_messages = std::vector<Tuple>();
    mach2->run(execConfig);
=======
    mach2->run(0, false, std::vector<InboxMessage>{}, 0, true);
>>>>>>> 786ff2ba
    return 0;
}<|MERGE_RESOLUTION|>--- conflicted
+++ resolved
@@ -125,11 +125,7 @@
     tx->commit();
 
     auto mach2 = storage.getMachine(mach->hash(), value_cache);
-<<<<<<< HEAD
-    execConfig.inbox_messages = std::vector<Tuple>();
+    execConfig.inbox_messages = std::vector<InboxMessage>();
     mach2->run(execConfig);
-=======
-    mach2->run(0, false, std::vector<InboxMessage>{}, 0, true);
->>>>>>> 786ff2ba
     return 0;
 }