--- conflicted
+++ resolved
@@ -1,10 +1,6 @@
 {
   "name": "arb-ts",
-<<<<<<< HEAD
-  "version": "0.0.42",
-=======
   "version": "1.0.2",
->>>>>>> 035095fd
   "description": "Typescript library client-side interactions with Arbitrum",
   "author": "Offchain Labs, Inc.",
   "license": "Apache-2.0",
@@ -32,35 +28,22 @@
     "update:abi": "./scripts/update-abi && yarn format",
     "test:integration": "yarn run mocha integration_test/ --timeout 30000000 --bail",
     "generate_docs": "typedoc --plugin none",
-<<<<<<< HEAD
-    "generate_token_list": "ts-node token_lists/generate_json.ts",
-=======
->>>>>>> 035095fd
     "checkRetryable": "ts-node scripts/checkRetryableStatus.ts",
     "redeemRetryable": "ts-node scripts/redeemRetryable.ts",
     "setStandard": "ts-node scripts/setStandardGateways.ts",
     "setCustom": "ts-node scripts/setArbCustomGateways.ts",
-<<<<<<< HEAD
-    "cancelRetryable": "ts-node scripts/cancelRetryable.ts"
-=======
     "cancelRetryable": "ts-node scripts/cancelRetryable.ts",
     "bridgeStandardToken": "ts-node scripts/deployStandard.ts"
->>>>>>> 035095fd
   },
   "dependencies": {
     "@ethersproject/address": "^5.0.8",
     "@ethersproject/bignumber": "^5.1.1",
     "@ethersproject/bytes": "^5.0.8",
     "@nomiclabs/hardhat-ethers": "^2.0.2",
-<<<<<<< HEAD
-    "dotenv": "^10.0.0",
-    "ethers": "^5.1.0"
-=======
     "@types/prompts": "^2.0.14",
     "dotenv": "^10.0.0",
     "ethers": "^5.1.0",
     "prompts": "^2.4.2"
->>>>>>> 035095fd
   },
   "resolutions": {
     "@ethersproject/bignumber": "^5.1.1"
@@ -70,12 +53,6 @@
     "@types/mocha": "^9.0.0",
     "@typescript-eslint/eslint-plugin": "^4.29.0",
     "@typescript-eslint/parser": "^4.29.0",
-<<<<<<< HEAD
-    "@uniswap/token-lists": "^1.0.0-beta.25",
-    "ajv": "^8.6.2",
-    "ajv-formats": "^2.1.1",
-=======
->>>>>>> 035095fd
     "axios": "^0.21.3",
     "chai": "^4.2.0",
     "chalk": "^4.1.0",
