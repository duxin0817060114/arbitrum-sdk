--- conflicted
+++ resolved
@@ -46,15 +46,9 @@
   GasOverrides,
   L1ToL2MessageGasEstimator,
 } from '../message/L1ToL2MessageGasEstimator'
-<<<<<<< HEAD
 import { SignerProviderUtils } from '../dataEntities/signerOrProvider'
 import { L2Network } from '../dataEntities/networks'
-import { MissingProviderArbTsError } from '../dataEntities/errors'
-=======
-import { SignerProviderUtils } from '../utils/signerOrProvider'
-import { L2Network } from '../utils/networks'
-import { ArbTsError, MissingProviderArbTsError } from '../errors'
->>>>>>> 50c9a707
+import { ArbTsError, MissingProviderArbTsError } from '../dataEntities/errors'
 import { EventFetcher } from '../utils/eventFetcher'
 
 import { EthDepositBase, EthWithdrawParams } from './ethBridger'
@@ -66,12 +60,7 @@
 import {
   L2ContractTransaction,
   L2TransactionReceipt,
-<<<<<<< HEAD
 } from '../message/L2Transaction'
-=======
-} from '../message/L2ToL1Message'
-import { CUSTOM_TOKEN_IS_ENABLED } from '../constants'
->>>>>>> 50c9a707
 
 export interface TokenApproveParams {
   /**
