/*
 * Copyright 2020, Offchain Labs, Inc.
 *
 * Licensed under the Apache License, Version 2.0 (the "License");
 * you may not use this file except in compliance with the License.
 * You may obtain a copy of the License at
 *
 *    http://www.apache.org/licenses/LICENSE-2.0
 *
 * Unless required by applicable law or agreed to in writing, software
 * distributed under the License is distributed on an "AS IS" BASIS,
 * WITHOUT WARRANTIES OR CONDITIONS OF ANY KIND, either express or implied.
 * See the License for the specific language governing permissions and
 * limitations under the License.
 */

/* eslint-env node, mocha */

import { ethers, waffle } from '@nomiclabs/buidler'
import * as bre from '@nomiclabs/buidler'
import { utils, Signer } from 'ethers'
import * as chai from 'chai'
import chaiAsPromised from 'chai-as-promised'
import { deployMockContract } from '@ethereum-waffle/mock-contract'
import { GlobalInbox } from '../build/types/GlobalInbox'
import { EthBuddyErc20 } from '../build/types/EthBuddyErc20'
import { ArbValue, Message } from 'arb-provider-ethers'

chai.use(chaiAsPromised)

const { assert, expect } = chai

function getEthMessageData(
  sender: string,
  receiver: string,
  value: utils.BigNumberish
): Uint8Array {
  const ethMsg = new Message.EthMessage(receiver, value)
  const msg = new Message.OutgoingMessage(ethMsg, sender)
  return ArbValue.marshal(msg.asValue())
}

function getERC20MessageData(
  sender: string,
  receiver: string,
  token: string,
  value: utils.BigNumberish
): Uint8Array {
  const erc20Msg = new Message.ERC20Message(token, receiver, value)
  const msg = new Message.OutgoingMessage(erc20Msg, sender)
  return ArbValue.marshal(msg.asValue())
}

function getBuddyMessageData(sender: string): Uint8Array {
  const buddyMsg = new Message.BuddyRegisteredMessage()
  const msg = new Message.OutgoingMessage(buddyMsg, sender)
  return ArbValue.marshal(msg.asValue())
}

const chainAddress = ethers.utils.getAddress(
  '0xffffffffffffffffffffffffffffffffffffffff'
)

let accounts: Signer[]
let globalInbox: GlobalInbox

const messageIndex = 0
let originalOwner: string
let address2: string
let address3: string
let address4: string

describe('GlobalInbox', async () => {
  before(async () => {
    accounts = await ethers.getSigners()

    const GlobalInbox = await ethers.getContractFactory('GlobalInbox')
    globalInbox = (await GlobalInbox.deploy()) as GlobalInbox
    await globalInbox.deployed()

    originalOwner = await accounts[0].getAddress()
    address2 = await accounts[1].getAddress()
    address3 = await accounts[2].getAddress()
    address4 = await accounts[3].getAddress()
  })

  it('should deposit eth', async () => {
    await expect(
      globalInbox.getEthBalance(chainAddress),
      'Eth balance should start at 0'
    ).to.eventually.equal(0)

    await globalInbox.depositEthMessage(
      chainAddress,
      await accounts[0].getAddress(),
      {
        value: 1000,
      }
    )

    await expect(
      globalInbox.getEthBalance(chainAddress),
      "Eth balance wasn't deposited successfully"
    ).to.eventually.equal(1000)
  })

  it('should deposit an ERC20', async () => {
    const EthBuddyErc20 = await ethers.getContractFactory('EthBuddyERC20')
    const erc20 = (await EthBuddyErc20.deploy(
      globalInbox.address
    )) as EthBuddyErc20
    await erc20.deployed()

    await expect(
      globalInbox.depositERC20Message(
        chainAddress,
        erc20.address,
        chainAddress,
        50
      ),
      'Must approve before depositing'
    ).to.be.revertedWith('ERC20: transfer amount exceeds allowance')

    await erc20.approve(globalInbox.address, 1000000)

    await expect(
      globalInbox.getERC20Balance(erc20.address, chainAddress),
      'ERC20 balance should start at 0'
    ).to.eventually.equal(0)

    await globalInbox.depositERC20Message(
      chainAddress,
      erc20.address,
      chainAddress,
      50
    )

    await expect(
      globalInbox.getERC20Balance(erc20.address, chainAddress),
      "ERC20 Balance wasn't deposited successfully"
    ).to.eventually.equal(50)
  })

  it('should support paired ERC20s', async () => {
    const chainAddress = await accounts[6].getAddress()
    const EthBuddyErc20 = await ethers.getContractFactory('EthBuddyERC20')
    const erc20 = (await EthBuddyErc20.deploy(
      globalInbox.address
    )) as EthBuddyErc20
    await erc20.deployed()

    await erc20.connectToChain(chainAddress)

    await expect(
      globalInbox.isPairedContract(erc20.address, chainAddress),
      "shouldn't be paired"
    ).to.eventually.be.false

    const buddyMsgData = await getBuddyMessageData(erc20.address)
    await globalInbox
      .connect(accounts[6])
      .sendMessages(buddyMsgData, [1], [nodeHash])

    await expect(
      globalInbox.isPairedContract(erc20.address, chainAddress),
      'should be paired'
    ).to.eventually.be.true

    await expect(
      erc20.balanceOf(address3),
      'ERC20 balance of dest should start at 0'
    ).to.eventually.equal(0)

    await expect(
      globalInbox.getERC20Balance(erc20.address, chainAddress),
      'Global inbox ERC20 balance should start at 0'
    ).to.eventually.equal(0)

    await globalInbox.depositERC20Message(
      chainAddress,
      erc20.address,
      address4,
      50
    )

    await expect(
      erc20.balanceOf(globalInbox.address),
      'Depositing paired token should burn'
    ).to.eventually.equal(0)

    await expect(
      globalInbox.getERC20Balance(erc20.address, chainAddress),
      'Global inbox ERC20 balance should still be 0'
    ).to.eventually.equal(0)

    const erc20MsgData = getERC20MessageData(
      address2,
      address3,
      erc20.address,
      100000
    )
    await globalInbox
      .connect(accounts[6])
      .sendMessages(erc20MsgData, [1], [nodeHash])

    await expect(
      globalInbox.getERC20Balance(erc20.address, address3),
      'ERC20 balance should increase'
    ).to.eventually.equal(100000)

    await globalInbox.connect(accounts[2]).withdrawERC20(erc20.address)

    await expect(
      erc20.balanceOf(address3),
      'Withdrawing should mint tokens'
    ).to.eventually.equal(100000)
  })

  // These tests use a waffle mock which depends on buidlerevm
  if (bre.network.name == 'buidlerevm') {
    it('should deposit an ERC721', async () => {
      const [mockCreator] = await waffle.provider.getWallets()
      const IERC721 = await ethers.getContractFactory('IERC721')
      const mockERC721 = await deployMockContract(
        mockCreator,
        IERC721.interface.abi
      )
      await expect(
        globalInbox.hasERC721(mockERC721.address, chainAddress, 1234),
        'ERC721 Balance should start 0'
      ).to.eventually.be.false

      await mockERC721.mock.transferFrom.returns()
      await globalInbox.depositERC721Message(
        chainAddress,
        mockERC721.address,
        chainAddress,
        1234
      )

      await expect(
        globalInbox.hasERC721(mockERC721.address, chainAddress, 1234),
        "ERC721 Balance wasn't deposited successfully"
      ).to.eventually.be.true
    })
  }

  it('should make initial call', async () => {
    const data = '0x' + 'ff'.repeat(100)
    await globalInbox.sendL2Message(chainAddress, data)
  })

  it('should make second call', async () => {
    const data = '0x' + 'ff'.repeat(100)
    await globalInbox.sendL2Message(chainAddress, data)
  })

  it('should make bigger call', async () => {
    const data = '0x' + 'ff'.repeat(1000)
    await globalInbox.sendL2Message(chainAddress, data)
  })

  it('tradeable-exits: initial', async () => {
    await expect(
      globalInbox.getPaymentOwner(originalOwner, messageIndex),
      'current owner must be original owner'
    ).to.eventually.equal(originalOwner)

    await expect(
      globalInbox
        .connect(accounts[0])
        .transferPayment(originalOwner, address2, messageIndex)
    ).to.emit(globalInbox, 'PaymentTransfer')

    await expect(
      globalInbox.getPaymentOwner(originalOwner, messageIndex),
      'current owner must be new owner (address2)'
    ).to.eventually.equal(address2)
  })

  it('tradeable-exits: subsequent transfers', async () => {
    await expect(
      globalInbox.getPaymentOwner(originalOwner, messageIndex),
      'current owner must be address2'
    ).to.eventually.equal(address2)

    await expect(
      globalInbox
        .connect(accounts[0])
        .transferPayment(originalOwner, address2, messageIndex)
    ).to.be.revertedWith('Must be payment owner')

    await expect(
      globalInbox
        .connect(accounts[1])
        .transferPayment(originalOwner, address3, messageIndex)
    ).to.emit(globalInbox, 'PaymentTransfer')

    await expect(
      globalInbox.getPaymentOwner(originalOwner, messageIndex),
      'current owner must be new owner (address3)'
    ).to.eventually.equal(address3)

    await expect(
      globalInbox
        .connect(accounts[1])
        .transferPayment(originalOwner, address2, messageIndex)
    ).to.be.revertedWith('Must be payment owner.')
  })

  it('tradeable-exits: commiting transfers', async () => {
    const currOwner = await globalInbox.getPaymentOwner(
      originalOwner,
      messageIndex
    )
    await expect(
      globalInbox
        .connect(accounts[0])
        .depositEthMessage(address4, originalOwner, {
          value: 100,
        })
    ).to.emit(globalInbox, 'MessageDelivered')

    await expect(globalInbox.getEthBalance(address4)).to.eventually.equal(100)
    await expect(globalInbox.getEthBalance(currOwner)).to.eventually.equal(0)
    await expect(globalInbox.getEthBalance(originalOwner)).to.eventually.equal(
      0
    )

    const msgData = await getEthMessageData(originalOwner, currOwner, 50)

    await globalInbox.connect(accounts[3]).sendMessages(msgData, 0, 1)

    await expect(globalInbox.getEthBalance(address4)).to.eventually.equal(50)
    await expect(globalInbox.getEthBalance(currOwner)).to.eventually.equal(50)
    await expect(globalInbox.getEthBalance(originalOwner)).to.eventually.equal(
      0
    )

    const msgData2 = await getEthMessageData(address4, originalOwner, 50)

    await globalInbox.connect(accounts[3]).sendMessages(msgData2, 1, 2)

    await expect(globalInbox.getEthBalance(address4)).to.eventually.equal(0)
    await expect(globalInbox.getEthBalance(currOwner)).to.eventually.equal(50)
    await expect(globalInbox.getEthBalance(originalOwner)).to.eventually.equal(
      50
    )
  })
<<<<<<< HEAD

  it('tradeable-exits: commiting transfers, different mnsg indexes', async () => {
    const chainAddress = await accounts[4].getAddress()
    const destAddress = await accounts[5].getAddress()
    await expect(
      globalInbox
        .connect(accounts[1])
        .depositEthMessage(chainAddress, destAddress, {
          value: 100,
        })
    ).to.emit(globalInbox, 'MessageDelivered')

    const msgData = await getEthMessageData(chainAddress, destAddress, 10)

    await globalInbox
      .connect(accounts[4])
      .sendMessages(msgData, [0], [nodeHash2])

    await expect(globalInbox.getEthBalance(chainAddress)).to.eventually.equal(
      100
    )
    await expect(globalInbox.getEthBalance(destAddress)).to.eventually.equal(0)

    await globalInbox
      .connect(accounts[4])
      .sendMessages(msgData, [1], [nodeHash2])

    await expect(globalInbox.getEthBalance(chainAddress)).to.eventually.equal(
      90
    )
    await expect(globalInbox.getEthBalance(destAddress)).to.eventually.equal(10)
  })
=======
>>>>>>> b25a01a6
})<|MERGE_RESOLUTION|>--- conflicted
+++ resolved
@@ -347,39 +347,4 @@
       50
     )
   })
-<<<<<<< HEAD
-
-  it('tradeable-exits: commiting transfers, different mnsg indexes', async () => {
-    const chainAddress = await accounts[4].getAddress()
-    const destAddress = await accounts[5].getAddress()
-    await expect(
-      globalInbox
-        .connect(accounts[1])
-        .depositEthMessage(chainAddress, destAddress, {
-          value: 100,
-        })
-    ).to.emit(globalInbox, 'MessageDelivered')
-
-    const msgData = await getEthMessageData(chainAddress, destAddress, 10)
-
-    await globalInbox
-      .connect(accounts[4])
-      .sendMessages(msgData, [0], [nodeHash2])
-
-    await expect(globalInbox.getEthBalance(chainAddress)).to.eventually.equal(
-      100
-    )
-    await expect(globalInbox.getEthBalance(destAddress)).to.eventually.equal(0)
-
-    await globalInbox
-      .connect(accounts[4])
-      .sendMessages(msgData, [1], [nodeHash2])
-
-    await expect(globalInbox.getEthBalance(chainAddress)).to.eventually.equal(
-      90
-    )
-    await expect(globalInbox.getEthBalance(destAddress)).to.eventually.equal(10)
-  })
-=======
->>>>>>> b25a01a6
 })