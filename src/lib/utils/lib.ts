import { TransactionReceipt, Provider } from '@ethersproject/providers'
import { BigNumber } from '@ethersproject/bignumber'

export const getTxnReceipt = async (
  txn: string | TransactionReceipt,
  provider?: Provider
): Promise<TransactionReceipt> => {
  if (typeof txn === 'string') {
    if (!provider) throw new Error('Must include provider')
    const txnReceipt = await provider.getTransactionReceipt(txn)
    if (!txnReceipt) throw new Error('Txn receipt not found')
    return txnReceipt
  } else {
    return txn
  }
}

<<<<<<< HEAD
export const wait = (ms: number) => new Promise(res => setTimeout(res, ms))
=======
export const percentIncrease = (
  num: BigNumber,
  increase: BigNumber
): BigNumber => {
  return num.add(num.mul(increase).div(100))
}
>>>>>>> afef6f97
<|MERGE_RESOLUTION|>--- conflicted
+++ resolved
@@ -15,13 +15,11 @@
   }
 }
 
-<<<<<<< HEAD
 export const wait = (ms: number) => new Promise(res => setTimeout(res, ms))
-=======
+
 export const percentIncrease = (
   num: BigNumber,
   increase: BigNumber
 ): BigNumber => {
   return num.add(num.mul(increase).div(100))
-}
->>>>>>> afef6f97
+}