--- conflicted
+++ resolved
@@ -236,21 +236,6 @@
 
     const nodeInterface = NodeInterface__factory.connect(
       NODE_INTERFACE_ADDRESS,
-<<<<<<< HEAD
-      [
-        'function constructOutboxProof(uint64 size, uint64 leaf) external view returns (bytes32 sendAtLeaf, bytes32 rootAtSize, bytes32[] memory proof)',
-      ],
-      l2Provider
-    )
-
-    const outboxProofParams = await nodeInterface.callStatic[
-      'constructOutboxProof'
-    ](
-      this.sendRootSize.toNumber(),
-      this.event.position.toNumber()
-    )
-    return outboxProofParams['proof'] as string[]
-=======
       l2Provider
     )
 
@@ -280,7 +265,6 @@
     const outbox = Outbox__factory.connect(outboxAddr, this.l1Provider)
 
     return outbox.callStatic.spent(this.event.position)
->>>>>>> f7c635a6
   }
 
   /**
