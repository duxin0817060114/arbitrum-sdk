--- conflicted
+++ resolved
@@ -78,9 +78,6 @@
     // Print extra debug messages to stderr
     bool debug{false};
 
-<<<<<<< HEAD
-    ArbCoreConfig() {}
-=======
     // Number of seconds to wait between saving rocksdb checkpoint, 0 to disable
     uint64_t save_rocksdb_interval{0};
 
@@ -88,7 +85,6 @@
     std::string save_rocksdb_path;
 
     ArbCoreConfig() = default;
->>>>>>> 99aafaf1
 };
 
 class ArbCore {
@@ -376,12 +372,7 @@
     ValueResult<uint256_t> sendProcessedCount(ReadTransaction& tx) const;
     rocksdb::Status updateSendProcessedCount(ReadWriteTransaction& tx,
                                              rocksdb::Slice value_slice);
-<<<<<<< HEAD
     [[nodiscard]] ValueResult<uint256_t> messageEntryInsertedCountImpl(
-=======
-    ValueResult<uint256_t> schemaVersion(ReadTransaction& tx) const;
-    ValueResult<uint256_t> messageEntryInsertedCountImpl(
->>>>>>> 99aafaf1
         const ReadTransaction& tx) const;
     [[nodiscard]] ValueResult<uint256_t> delayedMessageEntryInsertedCountImpl(
         const ReadTransaction& tx) const;
