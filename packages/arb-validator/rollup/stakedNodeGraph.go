--- conflicted
+++ resolved
@@ -145,12 +145,7 @@
 	mootedToDo := []recoverStakeMootedParams{}
 	oldToDo := []recoverStakeOldParams{}
 	chain.stakers.forall(func(staker *Staker) {
-<<<<<<< HEAD
-		n1, _, _, err := chain.GetConflictAncestor(staker.location, chain.latestConfirmed)
-		ancestor := n1.prev
-=======
-		stakerAncestor, _, err := GetConflictAncestor(staker.location, chain.latestConfirmed)
->>>>>>> 76d2a57a
+		stakerAncestor, _, _, err := chain.GetConflictAncestor(staker.location, chain.latestConfirmed)
 		if err == nil {
 			mootedToDo = append(mootedToDo, recoverStakeMootedParams{
 				addr:     staker.address,
@@ -188,15 +183,6 @@
 	if !utils.AddressIsZero(staker1.challenge) || !utils.AddressIsZero(staker2.challenge) {
 		return nil
 	}
-<<<<<<< HEAD
-	n1, n2, conflictType, err := chain.GetConflictAncestor(staker1.location, staker2.location)
-	if err != nil {
-		return nil
-	}
-	conflictNode := n1.prev
-	linkType1 := n1.linkType
-	linkType2 := n2.linkType
-=======
 	staker1Ancestor, staker2Ancestor, err := GetConflictAncestor(staker1.location, staker2.location)
 	if err != nil {
 		return nil
@@ -208,7 +194,6 @@
 	var asserterAncestor *Node
 	var challengerStaker *Staker
 	var challengerAncestor *Node
->>>>>>> 76d2a57a
 	if linkType1 < linkType2 {
 		asserterStaker = staker1
 		asserterAncestor = staker1Ancestor
