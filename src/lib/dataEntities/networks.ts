--- conflicted
+++ resolved
@@ -19,11 +19,8 @@
 import dotenv from 'dotenv'
 import { SignerOrProvider, SignerProviderUtils } from './signerOrProvider'
 import { ArbTsError } from '../dataEntities/errors'
-<<<<<<< HEAD
 import { SEVEN_DAYS_IN_SECONDS } from './constants'
-=======
 import { BigNumber } from "@ethersproject/bignumber";
->>>>>>> a09c3b90
 
 dotenv.config()
 
