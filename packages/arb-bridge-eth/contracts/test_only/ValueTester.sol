/*
 * Copyright 2020, Offchain Labs, Inc.
 *
 * Licensed under the Apache License, Version 2.0 (the "License");
 * you may not use this file except in compliance with the License.
 * You may obtain a copy of the License at
 *
 *    http://www.apache.org/licenses/LICENSE-2.0
 *
 * Unless required by applicable law or agreed to in writing, software
 * distributed under the License is distributed on an "AS IS" BASIS,
 * WITHOUT WARRANTIES OR CONDITIONS OF ANY KIND, either express or implied.
 * See the License for the specific language governing permissions and
 * limitations under the License.
 */

pragma solidity ^0.5.3;

import "../arch/Value.sol";

contract ValueTester {
    function deserializeHash(
        bytes memory data,
        uint256 startOffset
    )
        public
        pure
        returns(
            bool, // valid
            uint256, // offset
            bytes32 // valHash
        )
    {
        (bool valid, uint256 offset, Value.Data memory value) = Value.deserialize(data, startOffset);
        return (valid, offset, Value.hash(value));
    }

    function deserializeMessageData(
        bytes memory data,
        uint256 startOffset
    )
        public
        pure
        returns(
            bool, // valid
            uint256, // offset
            uint256, // msgType
            address // sender
        )
    {
        return Value.deserializeMessageData(data, startOffset);
    }

    function getERCTokenMsgData(
        bytes memory data,
        uint256 startOffset
    )
        public
        pure
        returns(
            bool, // valid
            uint256, // offset
            address, // tokenAddress
            address, // destination
            uint256 // value
        )
    {
        return Value.getERCTokenMsgData(data, startOffset);
    }

    function getEthMsgData(
        bytes memory data,
        uint256 startOffset
    )
        public
        pure
        returns(
            bool, // valid
            uint256, // offset
            address, // destination
            uint256 // value
        )
    {
        return Value.getEthMsgData(data, startOffset);
    }

<<<<<<< HEAD
    function bytesToBytestackHash(bytes memory data)
=======
    function bytesToBytestackHash(
        bytes memory data,
        uint256 startOffset,
        uint256 dataLength
    )
>>>>>>> c7432e0f
        public
        pure
        returns(bytes32)
    {
<<<<<<< HEAD
        return Value.hash(Value.bytesToBytestackHash(data, 0, data.length));
    }

    function hashTuplePreImage(
        bytes32 innerHash, 
        uint256 valueSize
    ) 
        public pure returns (bytes32) 
    {
        return Value.hashTuplePreImage(innerHash, valueSize);
    }

    function hashEmptyTuple() public pure returns (bytes32)
    {
        return Value.hashEmptyTuple();
    }

    function hashTestTuple() public pure returns (bytes32) 
    {
        Value.Data[] memory tupVals = new Value.Data[](2);
        tupVals[0] = Value.newInt(uint256(111));
        tupVals[1] = Value.newTuple(new Value.Data[](0));
        Value.Data memory tuple = Value.newTuple(tupVals);

        return Value.hash(tuple);
    }
=======
        return Value.hash(Value.bytesToBytestackHash(data, startOffset, dataLength));
    }

>>>>>>> c7432e0f
}<|MERGE_RESOLUTION|>--- conflicted
+++ resolved
@@ -84,21 +84,24 @@
         return Value.getEthMsgData(data, startOffset);
     }
 
-<<<<<<< HEAD
     function bytesToBytestackHash(bytes memory data)
-=======
+        public
+        pure
+        returns(bytes32){
+        return Value.hash(Value.bytesToBytestackHash(data, 0, data.length));
+    }
+
+
     function bytesToBytestackHash(
         bytes memory data,
         uint256 startOffset,
         uint256 dataLength
     )
->>>>>>> c7432e0f
         public
         pure
         returns(bytes32)
     {
-<<<<<<< HEAD
-        return Value.hash(Value.bytesToBytestackHash(data, 0, data.length));
+        return Value.hash(Value.bytesToBytestackHash(data, startOffset, dataLength));
     }
 
     function hashTuplePreImage(
@@ -124,9 +127,5 @@
 
         return Value.hash(tuple);
     }
-=======
-        return Value.hash(Value.bytesToBytestackHash(data, startOffset, dataLength));
-    }
 
->>>>>>> c7432e0f
 }