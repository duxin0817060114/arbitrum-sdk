/*
 * Copyright 2020, Offchain Labs, Inc.
 *
 * Licensed under the Apache License, Version 2.0 (the "License");
 * you may not use this file except in compliance with the License.
 * You may obtain a copy of the License at
 *
 *    http://www.apache.org/licenses/LICENSE-2.0
 *
 * Unless required by applicable law or agreed to in writing, software
 * distributed under the License is distributed on an "AS IS" BASIS,
 * WITHOUT WARRANTIES OR CONDITIONS OF ANY KIND, either express or implied.
 * See the License for the specific language governing permissions and
 * limitations under the License.
 */

package ethbridgemachine

import (
<<<<<<< HEAD
	"errors"
	"fmt"

=======
>>>>>>> 8306ac3a
	"github.com/offchainlabs/arbitrum/packages/arb-util/common"
	"github.com/offchainlabs/arbitrum/packages/arb-util/inbox"
	"github.com/offchainlabs/arbitrum/packages/arb-validator/structures"
	"github.com/pkg/errors"

	"github.com/offchainlabs/arbitrum/packages/arb-util/machine"
	"github.com/offchainlabs/arbitrum/packages/arb-validator-core/valprotocol"
	"github.com/offchainlabs/arbitrum/packages/arb-validator/loader"
)

type proofData struct {
	Assertion   *valprotocol.ExecutionAssertionStub
	Proof       []byte
	BufferProof []byte
	Message     *inbox.InboxMessage
}

func generateProofCases(contract string) ([]*proofData, error) {
	mach, err := loader.LoadMachineFromFile(contract, true, "cpp")
	if err != nil {
		return nil, err
	}

	maxSteps := uint64(100000)
	ms := structures.NewRandomMessageStack(100)

	prevInboxHash := common.Hash{}

	proofs := make([]*proofData, 0)
	for i := uint64(0); i < maxSteps; i++ {
		proof, err := mach.MarshalForProof()
		if err != nil {
			return nil, err
		}
		mach.PrintState()
		bproof, err := mach.MarshalBufferProof()
		fmt.Printf("Got buffer proof %v\n", len(bproof))
		if err != nil {
			fmt.Printf("Got error %v\n", err)
			return nil, err
		}
		// beforeMach := mach.Clone()
		messages, err := ms.GetMessages(prevInboxHash, 1)
		if err != nil {
			return nil, err
		}
		a, ranSteps := mach.ExecuteAssertion(1, messages, 0)
		if ranSteps == 0 {
			break
		}
		if ranSteps != 1 {
			return nil, errors.New("executed incorrect step count")
		}
		if mach.CurrentStatus() == machine.ErrorStop {
			fmt.Println("Machine stopped in error state")
			return proofs, nil
			/*
			beforeMach.PrintState()
			mach.PrintState()
			return nil, errors.New("machine stopped in error state")
			*/
		}
		stub := structures.NewExecutionAssertionStubFromWholeAssertion(a, prevInboxHash, ms)
		var msg *inbox.InboxMessage
		if a.InboxMessagesConsumed > 0 {
			msg = &messages[0]
		}
		proofs = append(proofs, &proofData{
			Assertion: stub,
			Proof:     proof,
			BufferProof:     bproof,
			Message:   msg,
		})
		prevInboxHash = stub.AfterInboxHash
	}
	return proofs, nil
}<|MERGE_RESOLUTION|>--- conflicted
+++ resolved
@@ -17,12 +17,8 @@
 package ethbridgemachine
 
 import (
-<<<<<<< HEAD
-	"errors"
 	"fmt"
 
-=======
->>>>>>> 8306ac3a
 	"github.com/offchainlabs/arbitrum/packages/arb-util/common"
 	"github.com/offchainlabs/arbitrum/packages/arb-util/inbox"
 	"github.com/offchainlabs/arbitrum/packages/arb-validator/structures"
@@ -80,9 +76,9 @@
 			fmt.Println("Machine stopped in error state")
 			return proofs, nil
 			/*
-			beforeMach.PrintState()
-			mach.PrintState()
-			return nil, errors.New("machine stopped in error state")
+				beforeMach.PrintState()
+				mach.PrintState()
+				return nil, errors.New("machine stopped in error state")
 			*/
 		}
 		stub := structures.NewExecutionAssertionStubFromWholeAssertion(a, prevInboxHash, ms)
@@ -91,10 +87,10 @@
 			msg = &messages[0]
 		}
 		proofs = append(proofs, &proofData{
-			Assertion: stub,
-			Proof:     proof,
-			BufferProof:     bproof,
-			Message:   msg,
+			Assertion:   stub,
+			Proof:       proof,
+			BufferProof: bproof,
+			Message:     msg,
 		})
 		prevInboxHash = stub.AfterInboxHash
 	}
