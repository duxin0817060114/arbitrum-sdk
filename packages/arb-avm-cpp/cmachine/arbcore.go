/*
 * Copyright 2020-2021, Offchain Labs, Inc.
 *
 * Licensed under the Apache License, Version 2.0 (the "License");
 * you may not use this file except in compliance with the License.
 * You may obtain a copy of the License at
 *
 *    http://www.apache.org/licenses/LICENSE-2.0
 *
 * Unless required by applicable law or agreed to in writing, software
 * distributed under the License is distributed on an "AS IS" BASIS,
 * WITHOUT WARRANTIES OR CONDITIONS OF ANY KIND, either express or implied.
 * See the License for the specific language governing permissions and
 * limitations under the License.
 */

package cmachine

/*
#include "../cavm/carbcore.h"
#include <stdio.h>
#include <stdlib.h>
*/
import "C"
import (
	"bytes"
	"math/big"
	"runtime"
	"unsafe"

	"github.com/ethereum/go-ethereum/common/math"

	"github.com/offchainlabs/arbitrum/packages/arb-util/common"
	"github.com/offchainlabs/arbitrum/packages/arb-util/core"
	"github.com/offchainlabs/arbitrum/packages/arb-util/inbox"
	"github.com/offchainlabs/arbitrum/packages/arb-util/machine"
	"github.com/offchainlabs/arbitrum/packages/arb-util/value"

	"github.com/pkg/errors"
)

type ArbCore struct {
	c       unsafe.Pointer
	storage *ArbStorage
}

func NewArbCore(c unsafe.Pointer, storage *ArbStorage) *ArbCore {
	// ArbCore has same lifetime as ArbStorage, no need to have finalizer
	// Keeping a reference to ArbStorage makes sure that ArbCore isn't
	// destroyed too early, as ArbStorage owns ArbCore, not this struct
	return &ArbCore{c: c, storage: storage}
}

func (ac *ArbCore) StartThread() bool {
	status := C.arbCoreStartThread(ac.c)
	return status == 1
}

func (ac *ArbCore) StopThread() {
	C.arbCoreAbortThread(ac.c)
}

func (ac *ArbCore) MachineIdle() bool {
	status := C.arbCoreMachineIdle(ac.c)
	return status == 1
}

func (ac *ArbCore) MachineMessagesRead() *big.Int {
	return receiveBigInt(C.arbCoreMachineMessagesRead(ac.c))
}

func (ac *ArbCore) MessagesStatus() (core.MessageStatus, error) {
	statusRaw := C.arbCoreMessagesStatus(ac.c)
	status := core.MessageStatus(int(statusRaw))
	if status == core.MessagesError {
		cStr := C.arbCoreMessagesClearError(ac.c)
		defer C.free(unsafe.Pointer(cStr))
		return core.MessagesError, errors.New(C.GoString(cStr))
	}
	return status, nil
}

func sequencerBatchItemsToByteSliceArray(batchItems []inbox.SequencerBatchItem) C.struct_ByteSliceArrayStruct {
	return bytesArrayToByteSliceArray(encodeSequencerBatchItems(batchItems))
}

func delayedMessagesToByteSliceArray(delayedMessages []inbox.DelayedMessage) C.struct_ByteSliceArrayStruct {
	return bytesArrayToByteSliceArray(encodeDelayedMessages(delayedMessages))
}

func u256ArrayToByteSliceArray(nums []*big.Int) C.struct_ByteSliceArrayStruct {
	var bytes [][]byte
	for _, num := range nums {
		bytes = append(bytes, math.U256Bytes(num))
	}
	return bytesArrayToByteSliceArray(bytes)
}

func (ac *ArbCore) DeliverMessages(previousMessageCount *big.Int, previousSeqBatchAcc common.Hash, seqBatchItems []inbox.SequencerBatchItem, delayedMessages []inbox.DelayedMessage, reorgSeqBatchItemCount *big.Int) bool {
	previousMessageCountPtr := unsafeDataPointer(math.U256Bytes(previousMessageCount))
	previousSeqBatchAccPtr := unsafeDataPointer(previousSeqBatchAcc.Bytes())
	seqBatchItemsSlice := sequencerBatchItemsToByteSliceArray(seqBatchItems)
	delayedMessagesSlice := delayedMessagesToByteSliceArray(delayedMessages)

	var cReorgSeqBatchItemCount unsafe.Pointer
	if reorgSeqBatchItemCount != nil {
		reorgSeqBatchItemCount := math.U256Bytes(reorgSeqBatchItemCount)
		cReorgSeqBatchItemCount = unsafeDataPointer(reorgSeqBatchItemCount)
	}

	status := C.arbCoreDeliverMessages(ac.c, previousMessageCountPtr, previousSeqBatchAccPtr, seqBatchItemsSlice, delayedMessagesSlice, cReorgSeqBatchItemCount)
	return status == 1
}

func (ac *ArbCore) GetSendCount() (*big.Int, error) {
	result := C.arbCoreGetSendCount(ac.c)
	if result.found == 0 {
		return nil, errors.New("failed to load send count")
	}

	return receiveBigInt(result.value), nil
}

func (ac *ArbCore) GetLogCount() (*big.Int, error) {
	result := C.arbCoreGetLogCount(ac.c)
	if result.found == 0 {
		return nil, errors.New("failed to load log count")
	}

	return receiveBigInt(result.value), nil
}

func (ac *ArbCore) GetMessageCount() (*big.Int, error) {
	result := C.arbCoreGetMessageCount(ac.c)
	if result.found == 0 {
		return nil, errors.New("failed to load send count")
	}

	return receiveBigInt(result.value), nil
}

func (ac *ArbCore) GetDelayedMessageCount() (*big.Int, error) {
	result := C.arbCoreGetDelayedMessageCount(ac.c)
	if result.found == 0 {
		return nil, errors.New("failed to load send count")
	}

	return receiveBigInt(result.value), nil
}

func (ac *ArbCore) GetTotalDelayedMessagesSequenced() (*big.Int, error) {
	result := C.arbCoreGetTotalDelayedMessagesSequenced(ac.c)
	if result.found == 0 {
		return nil, errors.New("failed to load send count")
	}

	return receiveBigInt(result.value), nil
}

func (ac *ArbCore) GetDelayedMessagesToSequence(maxBlock *big.Int) (*big.Int, error) {
	maxBlockData := math.U256Bytes(maxBlock)
	result := C.arbCoreGetDelayedMessagesToSequence(ac.c, unsafeDataPointer(maxBlockData))
	if result.found == 0 {
		return nil, errors.New("failed to load delayed messages to sequence")
	}

	return receiveBigInt(result.value), nil
}

func (ac *ArbCore) GetSends(startIndex *big.Int, count *big.Int) ([][]byte, error) {
	startIndexData := math.U256Bytes(startIndex)
	countData := math.U256Bytes(count)
	result := C.arbCoreGetSends(ac.c, unsafeDataPointer(startIndexData), unsafeDataPointer(countData))
	if result.found == 0 {
		return nil, errors.New("failed to get sends")
	}

	return receiveByteSliceArray(result.array), nil
}

func (ac *ArbCore) GetLogs(startIndex *big.Int, count *big.Int) ([]value.Value, error) {
	if count.Cmp(big.NewInt(0)) == 0 {
		return nil, nil
	}
	startIndexData := math.U256Bytes(startIndex)
	countData := math.U256Bytes(count)
	result := C.arbCoreGetLogs(ac.c, unsafeDataPointer(startIndexData), unsafeDataPointer(countData))
	if result.found == 0 {
		return nil, errors.New("failed to get logs")
	}

	marshaledValues := receiveByteSliceArray(result.array)
	logVals := make([]value.Value, 0, len(marshaledValues))
	for _, marshaledValue := range marshaledValues {
		val, err := value.UnmarshalValue(bytes.NewReader(marshaledValue))
		if err != nil {
			return nil, err
		}
		logVals = append(logVals, val)
	}
	return logVals, nil
}

func (ac *ArbCore) GetMessages(startIndex *big.Int, count *big.Int) ([]inbox.InboxMessage, error) {
	startIndexData := math.U256Bytes(startIndex)
	countData := math.U256Bytes(count)

	result := C.arbCoreGetMessages(ac.c, unsafeDataPointer(startIndexData), unsafeDataPointer(countData))
	if result.found == 0 {
		return nil, errors.New("failed to get messages")
	}

	data := receiveByteSliceArray(result.array)
	messages := make([]inbox.InboxMessage, len(data))
	for i, slice := range data {
		var err error
		messages[i], err = inbox.NewInboxMessageFromData(slice)
		if err != nil {
			return nil, err
		}
	}

	return messages, nil
}

func (ac *ArbCore) GetSequencerBatchItems(startIndex *big.Int) ([]inbox.SequencerBatchItem, error) {
	startIndexData := math.U256Bytes(startIndex)

	result := C.arbCoreGetSequencerBatchItems(ac.c, unsafeDataPointer(startIndexData))
	if result.found == 0 {
		return nil, errors.New("failed to get messages")
	}

	data := receiveByteSliceArray(result.array)
	items := make([]inbox.SequencerBatchItem, len(data))
	for i, slice := range data {
		var err error
		items[i], err = inbox.NewSequencerBatchItemFromData(slice)
		if err != nil {
			return nil, err
		}
	}

	return items, nil
}

func (ac *ArbCore) GetSequencerBlockNumberAt(index *big.Int) (*big.Int, error) {
	indexData := math.U256Bytes(index)

	res := C.arbCoreGetSequencerBlockNumberAt(ac.c, unsafeDataPointer(indexData))
	if res.found == 0 {
		return nil, errors.Errorf("failed to get sequencer block number for %v", index)
	}

	return receiveBigInt(res.value), nil
}

func (ac *ArbCore) GenInboxProof(seqNum *big.Int, batchIndex *big.Int, batchEndCount *big.Int) ([]byte, error) {
	seqNumData := math.U256Bytes(seqNum)
	batchEndCountData := math.U256Bytes(batchEndCount)
	batchIndexData := math.U256Bytes(batchIndex)

	res := C.arbCoreGenInboxProof(ac.c, unsafeDataPointer(seqNumData), unsafeDataPointer(batchIndexData), unsafeDataPointer(batchEndCountData))
	if res.found == 0 {
		return nil, errors.Errorf("failed to generate inbox proof for %v", seqNum)
	}

	return receiveByteSlice(res.slice), nil
}

func (ac *ArbCore) GetInboxAcc(index *big.Int) (ret common.Hash, err error) {
	startIndexData := math.U256Bytes(index)

	status := C.arbCoreGetInboxAcc(ac.c, unsafeDataPointer(startIndexData), unsafe.Pointer(&ret[0]))
	if status == 0 {
		err = errors.Errorf("failed to get inbox acc for %v", index)
	}

	return
}

func (ac *ArbCore) GetDelayedInboxAcc(index *big.Int) (ret common.Hash, err error) {
	startIndexData := math.U256Bytes(index)

	status := C.arbCoreGetDelayedInboxAcc(ac.c, unsafeDataPointer(startIndexData), unsafe.Pointer(&ret[0]))
	if status == 0 {
		err = errors.Errorf("failed to get delayed inbox acc for %v", index)
	}

	return
}

func (ac *ArbCore) GetInboxAccPair(index1 *big.Int, index2 *big.Int) (ret1 common.Hash, ret2 common.Hash, err error) {
	startIndex1Data := math.U256Bytes(index1)
	startIndex2Data := math.U256Bytes(index2)

	status := C.arbCoreGetInboxAccPair(ac.c, unsafeDataPointer(startIndex1Data), unsafeDataPointer(startIndex2Data), unsafe.Pointer(&ret1[0]), unsafe.Pointer(&ret2[0]))
	if status == 0 {
		err = errors.New("failed to get inbox acc")
	}

	return
}

func (ac *ArbCore) CountMatchingBatchAccs(lastSeqNums []*big.Int, accs []common.Hash) (ret int, err error) {
	if len(lastSeqNums) != len(accs) {
		return -1, errors.New("mismatching lengths when counting matching batches")
	}
	bytes := make([]byte, 0, len(lastSeqNums)*64)
	for i := 0; i < len(lastSeqNums); i++ {
		bytes = append(bytes, math.U256Bytes(lastSeqNums[i])...)
		bytes = append(bytes, accs[i].Bytes()...)
	}
	ret = int(C.arbCoreCountMatchingBatchAccs(ac.c, toByteSliceView(bytes)))
	if ret < 0 {
		err = errors.New("failed to get matching batch accs")
	}

	return
}

func (ac *ArbCore) GetExecutionCursor(totalGasUsed *big.Int) (core.ExecutionCursor, error) {
	totalGasUsedData := math.U256Bytes(totalGasUsed)

	cExecutionCursor := C.arbCoreGetExecutionCursor(ac.c, unsafeDataPointer(totalGasUsedData))

	if cExecutionCursor == nil {
		return nil, errors.Errorf("error creating execution cursor")
	}
	return NewExecutionCursor(cExecutionCursor)
}

func (ac *ArbCore) AdvanceExecutionCursor(executionCursor core.ExecutionCursor, maxGas *big.Int, goOverGas bool) error {
	cursor, ok := executionCursor.(*ExecutionCursor)
	if !ok {
		return errors.Errorf("unsupported execution cursor type %T", executionCursor)
	}
	maxGasData := math.U256Bytes(maxGas)

	goOverGasInt := 0
	if goOverGas {
		goOverGasInt = 1
	}

	status := C.arbCoreAdvanceExecutionCursor(ac.c, cursor.c, unsafeDataPointer(maxGasData), C.int(goOverGasInt))
	if status == 0 {
		return errors.New("failed to advance")
	}

	return cursor.updateValues()
}

func (ac *ArbCore) GetLastMachine() (machine.Machine, error) {
	cMachine := C.arbCoreGetLastMachine(ac.c)
	if cMachine == nil {
		return nil, errors.Errorf("error getting last machine")
	}
	ret := &Machine{cMachine}

	runtime.SetFinalizer(ret, cdestroyVM)
	return ret, nil
}

func (ac *ArbCore) GetLastMachineTotalGas() (*big.Int, error) {
	result := C.arbCoreGetLastMachineTotalGas(ac.c)
	if result.found == 0 {
		return nil, errors.New("failed to get last machine total gas")
	}

	return receiveBigInt(result.value), nil
}

func (ac *ArbCore) TakeMachine(executionCursor core.ExecutionCursor) (machine.Machine, error) {
	cursor, ok := executionCursor.(*ExecutionCursor)
	if !ok {
		return nil, errors.Errorf("unsupported execution cursor type %T", executionCursor)
	}
	cMachine := C.arbCoreTakeMachine(ac.c, cursor.c)
	if cMachine == nil {
		return nil, errors.Errorf("error taking machine from execution cursor")
	}
	ret := &Machine{cMachine}

	runtime.SetFinalizer(ret, cdestroyVM)
	return ret, nil
}

func (ac *ArbCore) LogsCursorPosition(cursorIndex *big.Int) (*big.Int, error) {
	cursorIndexData := math.U256Bytes(cursorIndex)
	result := C.arbCoreLogsCursorGetPosition(ac.c, unsafeDataPointer(cursorIndexData))
	if result.found == 0 {
		return nil, errors.New("failed to load logs cursor position")
	}

	return receiveBigInt(result.value), nil
}

func (ac *ArbCore) LogsCursorRequest(cursorIndex *big.Int, count *big.Int) error {
	cursorIndexData := math.U256Bytes(cursorIndex)
	countData := math.U256Bytes(count)

	status := C.arbCoreLogsCursorRequest(ac.c, unsafeDataPointer(cursorIndexData), unsafeDataPointer(countData))
	if status == 0 {
		err := ac.LogsCursorCheckError(cursorIndex)
		if err != nil {
			return err
		}

		return errors.New("failed to send logs cursor request")
	}

	return nil
}

func (ac *ArbCore) LogsCursorGetLogs(cursorIndex *big.Int) (*big.Int, []value.Value, []value.Value, error) {
	cursorIndexData := math.U256Bytes(cursorIndex)
	result := C.arbCoreLogsCursorGetLogs(ac.c, unsafeDataPointer(cursorIndexData))
	if result.found == 0 {
		err := ac.LogsCursorCheckError(cursorIndex)
		if err != nil {
			return nil, nil, nil, err
		}

		// Nothing found, try again later
		return nil, nil, nil, nil
	}

	firstIndex := receiveBigInt(result.first_index)
	data := receiveByteSliceArray(result.first_array)
	logs := make([]value.Value, len(data))
	for i, slice := range data {
		var err error
		logs[i], err = value.UnmarshalValue(bytes.NewReader(slice[:]))
		if err != nil {
			return nil, nil, nil, err
		}
	}

	deletedData := receiveByteSliceArray(result.second_array)
	deletedLogs := make([]value.Value, len(deletedData))
	for i, slice := range deletedData {
		var err error
		deletedLogs[i], err = value.UnmarshalValue(bytes.NewReader(slice[:]))
		if err != nil {
			return nil, nil, nil, err
		}
	}

	if len(logs) == 0 && len(deletedLogs) == 0 {
		return nil, nil, nil, errors.New("logs cursor missing response")
	}

	return firstIndex, logs, deletedLogs, nil
}

func (ac *ArbCore) LogsCursorCheckError(cursorIndex *big.Int) error {
	cursorIndexData := math.U256Bytes(cursorIndex)
	status := C.arbCoreLogsCursorCheckError(ac.c, unsafeDataPointer(cursorIndexData))
	if status == 0 {
		return nil
	}

	cStr := C.arbCoreLogsCursorClearError(ac.c, unsafeDataPointer(cursorIndexData))
	if cStr == nil {
		return errors.New("Error occurred but no error string present")
	}
	defer C.free(unsafe.Pointer(cStr))

	return errors.New(C.GoString(cStr))
}

func (ac *ArbCore) LogsCursorConfirmReceived(cursorIndex *big.Int) (bool, error) {
	cursorIndexData := math.U256Bytes(cursorIndex)
	status := C.arbCoreLogsCursorConfirmReceived(ac.c, unsafeDataPointer(cursorIndexData))
	if status == 0 {
		err := ac.LogsCursorCheckError(cursorIndex)
		if err != nil {
			return false, err
		}

		// Still have more logs to retrieve
		return false, nil
	}

	return true, nil
}

func (ac *ArbCore) GetMachineForSideload(blockNumber uint64, allowSlowLookup bool) (machine.Machine, error) {
<<<<<<< HEAD
	allowSlowLookupInt := 0
	if allowSlowLookup {
		allowSlowLookupInt = 1
	}

	cMachineResult := C.arbCoreGetMachineForSideload(ac.c, C.uint64_t(blockNumber), C.int(allowSlowLookupInt))

=======
	CallowSlowLookup := 0
	if allowSlowLookup {
		CallowSlowLookup = 1
	}
	cMachineResult := C.arbCoreGetMachineForSideload(ac.c, C.uint64_t(blockNumber), C.int(CallowSlowLookup))

>>>>>>> 99aafaf1
	if cMachineResult.slow_error == 1 {
		return nil, errors.Errorf("missing trie node 0000000000000000000000000000000000000000000000000000000000000000 (path )")
	}

	if cMachineResult.machine == nil {
		return nil, errors.Errorf("error getting machine for sideload")
	}

	return WrapCMachine(cMachineResult.machine), nil
<<<<<<< HEAD
=======

>>>>>>> 99aafaf1
}<|MERGE_RESOLUTION|>--- conflicted
+++ resolved
@@ -486,22 +486,12 @@
 }
 
 func (ac *ArbCore) GetMachineForSideload(blockNumber uint64, allowSlowLookup bool) (machine.Machine, error) {
-<<<<<<< HEAD
-	allowSlowLookupInt := 0
-	if allowSlowLookup {
-		allowSlowLookupInt = 1
-	}
-
-	cMachineResult := C.arbCoreGetMachineForSideload(ac.c, C.uint64_t(blockNumber), C.int(allowSlowLookupInt))
-
-=======
 	CallowSlowLookup := 0
 	if allowSlowLookup {
 		CallowSlowLookup = 1
 	}
 	cMachineResult := C.arbCoreGetMachineForSideload(ac.c, C.uint64_t(blockNumber), C.int(CallowSlowLookup))
 
->>>>>>> 99aafaf1
 	if cMachineResult.slow_error == 1 {
 		return nil, errors.Errorf("missing trie node 0000000000000000000000000000000000000000000000000000000000000000 (path )")
 	}
@@ -511,8 +501,4 @@
 	}
 
 	return WrapCMachine(cMachineResult.machine), nil
-<<<<<<< HEAD
-=======
-
->>>>>>> 99aafaf1
 }